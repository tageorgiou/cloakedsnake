--- conflicted
+++ resolved
@@ -290,12 +290,8 @@
 In order to analyze the result of this new dictionary we measured three main metrics. First, we compared the performance of the simple tabulation hashing with Python’s current hashing scheme on random strings. Second, we measured the number of probes and collisions and overall the quality of our dictionary on structured and unstructured inputs. Finally, in this section  we show some of the total time spent in dictionary operations by using a set of general Python benchmarks and some real-world programs.
 Because of the heavy utilization of dictionaries in Python internals one of the
 valuable benchmarks is to see how the new dictionary performs on them. We used
-<<<<<<< HEAD
-PyBench benchmark suite for this task. We saw significant improvements of around
-=======
-PyBench benchmark suit for this task. The results can be seen in Table
+PyBench benchmark suite for this task. The results can be seen in Table
 ~\ref{pybenchtable}.  We saw significant improvements of around
->>>>>>> cacc51b0
 20\% in performance of some of the internals such as the special and normal
 class attribute lookups and string predicates. However, at the same time some
 of the other internals such as CPython exception handler were running around
