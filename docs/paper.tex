--- conflicted
+++ resolved
@@ -9,13 +9,10 @@
 \date{\today}
 \documentclass[11pt]{article}
 \usepackage[pdftex]{graphicx}
-<<<<<<< HEAD
 \usepackage{setspace}
 \usepackage{fullpage}
-=======
 \usepackage{float}
 
->>>>>>> 29bb8d5e
 
 \begin{document}
 \maketitle
@@ -52,9 +49,19 @@
 10
 \end{verbatim}
 
-One of the features that we added to the python source was a conditional flag that allowed us to view dictionary statistics (collisions, probes, accesses, etc.) for a given invocation of the Python binary.  With that modification we were able to see that this code used 92 lookups in string dictionaries and 24 lookups in general purpose dictionaries for a total of 116 dictionary hits. 116 hits in a 3 line piece of code which never uses dictionaries explicitly is quite significant.  We explain this extensive dictionary usage below.
-
-For instance, a dictionary can be instantiated to pass keyword arguments to a function. This means a dictionary could potentially be created and destroyed on every function call.  Some other examples of internal usage of dictionaries in Python are as follows:
+One of the features that we added to the python source was a conditional flag
+that allowed us to view dictionary statistics (collisions, probes, accesses,
+etc.) for a given invocation of the Python binary.  With that modification we
+were able to see that this code used 92 lookups in string dictionaries and 24
+lookups in general purpose dictionaries for a total of 116 dictionary hits. 116
+hits in a 3 line piece of code which never uses dictionaries explicitly is quite
+significant.  We explain this extensive dictionary usage below.
+
+For instance, a dictionary can be instantiated to pass keyword arguments to a
+function. This means a dictionary could potentially be created and destroyed on
+every function call.  Some other examples of internal usage of dictionaries in
+Python are as follows:
+
 \begin{itemize}
 \item Class method lookup
 \item Instance attribute lookup and global variables lookup
@@ -62,17 +69,57 @@
 \item Membership testing
 \end{itemize}
 
-Later in this paper, we compare the performance of our new dictionary implementation for some of these special cases. The aforementioned applications of the dictionaries further highlights the need for the fast instantiation and deletion of dictionaries so that less memory is utilized once running a program. Aside from the issue of memory usage, to further enhance the runtime of a program we need fast key/value storage and retrievals which is the main focus of this paper. Therefore it becomes clear that a better dictionary structure will have significant effects on total Python performance.
+Later in this paper, we compare the performance of our new dictionary
+implementation for some of these special cases. The aforementioned applications
+of the dictionaries further highlights the need for the fast instantiation and
+deletion of dictionaries so that less memory is utilized once running a program.
+Aside from the issue of memory usage, to further enhance the runtime of a
+program we need fast key/value storage and retrievals which is the main focus of
+this paper. Therefore it becomes clear that a better dictionary structure will
+have significant effects on total Python performance.
 
 \section{Current Python Implementation}
 
-In this section we give a brief overview of the key implementation details of dictionaries in CPython 2.7.3.
-We should note that Python’s dictionary supports several different data types as keys. However as we noted earlier, the dictionaries underlying class instances and modules have only strings as keys. Therefore optimizing a dictionary which have string-only keys is crucial to the runtime of any Python program. CPython accommodates for this optimization by changing its dictionary lookup method as necessary. First when a dictionary is instantiated, CPython uses a string-only lookup function until a search for non-string is requested, in this case CPython falls back to a more general lookup method and uses this general function onward. There are two main optimizations in the string-only lookup function. First, since the string comparisons do not raise any exceptions by design, some of the error checking logic can been removed. Second, the string-only lookup function can skip the rich set of comparisons ( <=, >=, <, >, ==, !=) which arbitrary data types can provide since string type does not have these special cases.  As it can be seen, string-only keys can dominate the runtime of a dictionary and CPython uses some measures to optimize for this common case. Because of this importance we mostly limit ourselves to the study of new implementations of hashing the string type for the rest of the paper.
-
-The current CPython dictionary implementation uses an iterative XORed polynomial terms for calculating the hash of the strings. In this implementation the hash value for sequential strings differ only in the least significant bits, for instance: hash("6.851") = 7824665118634166871 and hash("6.852") = 7824665118634166868. This behavior gives good results for sequential strings which is a common case. When the table size is $2^i$ taking the least significant $i$ bits as the index can populate the table without a lot of collisions. This approach gives a better than random results in this case and is also simple and fast to compute.
-
-On the other hand this hashing strategy has the tendency to fill contiguous slots of the
-hash table. CPython tries to solve this behavior by utilizing a good collision resolution strategy. The collision resolution strategy currently used is open addressing with a custom non-linear probing scheme. In this scheme CPython uses quadratic probing based on this function: $j = (5j + 1) \bmod 2^i$ where $0<j<2^i-1$. This recurrence alone is not enough for a better behavior since again it behaves the same as linear-probing for some keys since it scans the table entries in a fixed order. To overcome this issue CPython also uses the most significant bits of the hash value with the following code snippet:
+In this section we give a brief overview of the key implementation details of
+dictionaries in CPython 2.7.3.  We should note that Python’s dictionary supports
+several different data types as keys. However as we noted earlier, the
+dictionaries underlying class instances and modules have only strings as keys.
+Therefore optimizing a dictionary which have string-only keys is crucial to the
+runtime of any Python program. CPython accommodates for this optimization by
+changing its dictionary lookup method as necessary. First when a dictionary is
+instantiated, CPython uses a string-only lookup function until a search for
+non-string is requested, in this case CPython falls back to a more general
+lookup method and uses this general function onward. There are two main
+optimizations in the string-only lookup function.  First, since the string
+comparisons do not raise any exceptions by design, some of the error checking
+logic can been removed. Second, the string-only lookup function can skip the
+rich set of comparisons ( $<=$, $>=$, $<$, $>$, $==$, $!=$) which arbitrary data
+types can provide since string type does not have these special cases.  As it
+can be seen, string-only keys can dominate the runtime of a dictionary and
+CPython uses some measures to optimize for this common case. Because of this
+importance we mostly limit ourselves to the study of new implementations of
+hashing the string type for the rest of the paper.
+
+The current CPython dictionary implementation uses an iterative XORed polynomial
+terms for calculating the hash of the strings. In this implementation the hash
+value for sequential strings differ only in the least significant bits, for
+instance: hash("6.851") = 7824665118634166871 and hash("6.852") =
+7824665118634166868. This behavior gives good results for sequential strings
+which is a common case. When the table size is $2^i$ taking the least
+significant $i$ bits as the index can populate the table without a lot of
+collisions. This approach gives a better than random results in this case and is
+also simple and fast to compute.
+
+On the other hand this hashing strategy has the tendency to fill contiguous
+slots of the hash table. CPython tries to solve this behavior by utilizing a
+good collision resolution strategy. The collision resolution strategy currently
+used is open addressing with a custom non-linear probing scheme. In this scheme
+CPython uses quadratic probing based on this function: $j = (5j + 1) \bmod 2^i$
+where $0<j<2^i-1$. This recurrence alone is not enough for a better behavior
+since again it behaves the same as linear-probing for some keys since it scans
+the table entries in a fixed order. To overcome this issue CPython also uses the
+most significant bits of the hash value with the following code snippet:
+
 \begin{verbatim}
 slot = hash;
 perturb = hash;
@@ -81,11 +128,29 @@
        perturb >>= 5;
 }
 \end{verbatim}
-Based on this new method the probe sequence will depend on nearly all the bits of a hash value. We should note that the value of  perturb shift (currently 5) is crucial for a good probing behavior. Since it should be small enough so that  all the significant bits have an  effect on the probe sequence but at the same time it should be large enough so that in really bad cases the high-order hash bits can affect the earlier iterations.
-
-CPython initializes its table with 8 slots. The resizing strategy is based on a load factor invariant. Whenever there are $n$ keys in the dictionary, there must be at least $3n/2$ slots in the table. This load factor is to keep the table sparse and put a bound on the number of collisions that can happen. CPython resizes the size of table whenever the load factor invariant gets violated. It quadruples the size when there are less than 50,000 keys in the table and doubles the size otherwise. 
-
-Overall, the design of CPython dictionary is simple and is optimized for more common cases such as sequential strings. Since it utilizes quadratic probing with perturbation, even if a data type does not provide a good hash function, the table still gets populated with with short chain lengths.  On the other hand there are some behaviors which can be improved. For instance there is a bad cache locality because for probing a slot the table might need to jump to the other slots which are not immediate neighbors and not necessarily in cache. 
+
+Based on this new method the probe sequence will depend on nearly all the bits
+of a hash value. We should note that the value of  perturb shift (currently 5)
+is crucial for a good probing behavior. Since it should be small enough so that
+all the significant bits have an  effect on the probe sequence but at the same
+time it should be large enough so that in really bad cases the high-order hash
+bits can affect the earlier iterations.
+
+CPython initializes its table with 8 slots. The resizing strategy is based on a
+load factor invariant. Whenever there are $n$ keys in the dictionary, there must
+be at least $3n/2$ slots in the table. This load factor is to keep the table
+sparse and put a bound on the number of collisions that can happen. CPython
+resizes the size of table whenever the load factor invariant gets violated. It
+quadruples the size when there are less than 50,000 keys in the table and
+doubles the size otherwise. 
+
+Overall, the design of CPython dictionary is simple and is optimized for more
+common cases such as sequential strings. Since it utilizes quadratic probing
+with perturbation, even if a data type does not provide a good hash function,
+the table still gets populated with with short chain lengths.  On the other hand
+there are some behaviors which can be improved. For instance there is a bad
+cache locality because for probing a slot the table might need to jump to the
+other slots which are not immediate neighbors and not necessarily in cache. 
 
 \section{Improvements}
 
